/*
 * Copyright 2020 ConsenSys Software Inc.
 *
 * Licensed under the Apache License, Version 2.0 (the "License"); you may 
 * not use this file except in compliance with the License. You may obtain 
 * a copy of the License at http://www.apache.org/licenses/LICENSE-2.0
 *
 * Unless required by applicable law or agreed to in writing, software dis-
 * tributed under the License is distributed on an "AS IS" BASIS, WITHOUT 
 * WARRANTIES OR CONDITIONS OF ANY KIND, either express or implied. See the 
 * License for the specific language governing permissions and limitations 
 * under the License.
 */

include "../utils/NativeTypes.dfy"
include "../utils/NonNativeTypes.dfy"
include "../utils/Eth2Types.dfy"
include "ForkChoiceTypes.dfy"
include "../utils/Helpers.dfy"
include "../ssz/Constants.dfy"
include "BeaconChainTypes.dfy"
include "Validators.dfy"
include "Attestations.dfy"
include "Helpers.dfy"
include "StateTransition.s.dfy"

/**
 * State transition function for the Beacon Chain.
 */
module StateTransition {
    
    //  Import some constants, types and beacon chain helpers.
    import opened NativeTypes
    import opened NonNativeTypes
    import opened Eth2Types
    import opened ForkChoiceTypes
    import opened Constants
    import opened BeaconChainTypes
    import opened Validators
    import opened Attestations
    import opened Helpers
    import opened BeaconHelpers
    import opened StateTransitionSpec

// # Attestations
//     previous_epoch_attestations: List[PendingAttestation, MAX_ATTESTATIONS * SLOTS_PER_EPOCH]
//     current_epoch_attestations: List[PendingAttestation, MAX_ATTESTATIONS * SLOTS_PER_EPOCH]
//     # Finality
//     justification_bits: Bitvector[JUSTIFICATION_BITS_LENGTH]  # Bit set for every recent justified epoch
//     previous_justified_checkpoint: Checkpoint  # Previous epoch snapshot
//     current_justified_checkpoint: Checkpoint
//     finalized_checkpoint: Checkpoint

    /**
     *  Whether a block is valid in a given state.
     *
     *  @param  s   A beacon state.
     *  @param  b   A block.
     *
     *  @returns    true iff `b` can be successfully added to the state `s`.
     */
    predicate isValidBlock(s : BeaconState, b : BeaconBlock) 
    {
        //  block slot should be in the future.
        s.slot < b.slot 
        //  Fast forward s to b.slot and check `b` can be attached to the
        //  resulting state's latest_block_header.
        //  Check that number of deposits in b.body can be processed
        && s.eth1_deposit_index as int + |b.body.deposits| < 0x10000000000000000  
        && |s.validators| + |b.body.deposits| <= VALIDATOR_REGISTRY_LIMIT as int
        // note that |b.body.deposits| is larger than required, only existing + new validators need to obey this bound
        && total_balances(s.balances) + total_deposits(b.body.deposits) < 0x10000000000000000
        // note that the |b.body.deposits| and total_deposits should refer to valid deposits
        && |s.validators| == |s.balances|
        && b.parent_root == 
            hash_tree_root(
                forwardStateToSlot(nextSlot(s), 
                b.slot
            ).latest_block_header) 
        //  Check that the block provides the correct hash for the state.
        &&  b.state_root == hash_tree_root(
                updateDeposits(
                    addBlockToState(
                        forwardStateToSlot(nextSlot(s), b.slot), 
                        b
                    ),
                    b.body.deposits
                )
            )
        
    }

    /**
     *  Compute the state obtained after adding a block.
     *  
     *  @param      s   A beacon state.
     *  @param      b   A block.
     *  @returns        The state obtained after adding `b` to the current state.
     *                  
     */
     method stateTransition(s: BeaconState, b: BeaconBlock) returns (s' : BeaconState)
        //  make sure the last state was one right after addition of new block
        requires isValidBlock(s, b)

        requires s.eth1_deposit_index as int + |b.body.deposits| < 0x10000000000000000 
        requires |s.validators| == |s.balances| 

        /** The next state latest_block_header is same as b except for state_root that is 0. */
        ensures s'.latest_block_header == BeaconBlockHeader(b.slot, b.parent_root, DEFAULT_BYTES32)
        /** s' slot is now adjusted to the slot of b. */
        ensures s'.slot == b.slot
        /** s' parent_root is the hash of the state obtained by resolving/forwarding s to
            the slot of b.  */
        ensures s'.latest_block_header.parent_root  == 
            hash_tree_root(
                forwardStateToSlot(nextSlot(s), b.slot)
                .latest_block_header
            )
        ensures s'.eth1_deposit_index as int == s.eth1_deposit_index as int + |b.body.deposits|
        ensures s'.validators == updateDeposits(addBlockToState(forwardStateToSlot(nextSlot(s), b.slot),b),b.body.deposits).validators
        ensures s'.balances == updateDeposits(addBlockToState(forwardStateToSlot(nextSlot(s), b.slot),b),b.body.deposits).balances
        ensures |s'.validators| == |s'.balances|
    {
        //  finalise slots before b.slot.
        var s1 := processSlots(s, b.slot);

        assert (s1.slot == forwardStateToSlot(nextSlot(s), b.slot).slot );
        assert (s1.slot == b.slot);
        assert (s1.balances == s.balances);

        //  Process block and compute the new state.
        s' := processBlock(s1, b);  
        assert (s'.slot == b.slot);  

        // Verify state root (from eth2.0 specs)
        // A proof that this function is correct establishes that this assert statement 
        // is never violated (i.e. when isValidBlock() is true.)
        // In the Eth2.0 specs this check is conditional but enabled by default.
        assert (b.state_root == hash_tree_root(s'));
    }  

    /**
     *  Advance current state to a given slot.
     *
     *  This mainly consists in advancing the slot number to
     *  a target future `slot` number and updating/recording the history of intermediate
     *  states (and block headers). 
     *  Under normal circumstances, where a block is received at each slot,
     *  this involves only one iteration of the loop.
     *  Otherwise, the first iteration of the loop `finalises` the block header
     *  of the previous slot before recortding it, 
     *  and subsequent rounds advance the slot number and record the history of states
     *  and blocks for each slot.
     *
     *  @param  s       A state
     *  @param  slot    The slot to advance to. This is usually the slot of newly
     *                  proposed block.
     *  @returns        The state obtained after advancing the histories to slot.
     *      
     *  @note           The specs have the the first processSlot integrated in the while loop. 
     *                  However, because s.slot < slot, the while bdoy must be executed at least 
     *                  one time. To simplify the proof, we have taken this first iteration 
     *                  outside of the loop. It does not change the semantics but enables us to 
     *                  use the state obtained after the first iteration the loop and prove it 
     *                  is the same as resolveStateRoot(s).
     *
     */
    method {:timeLimitMultiplier 10} processSlots(s: BeaconState, slot: Slot) returns (s' : BeaconState)
        requires s.slot < slot  //  update in 0.12.0 (was <= before)
        requires |s.validators| == |s.balances|
        
        ensures s' == forwardStateToSlot(nextSlot(s), slot)   //  I1
        // The next one is a direct consequence of I1
        ensures s'.slot == slot
        ensures s'.eth1_deposit_index == s.eth1_deposit_index
        ensures s'.validators == s.validators
        ensures s'.balances == s.balances
        ensures |s'.validators| == |s'.balances|

        //  Termination ranking function
        decreases slot - s.slot
    {
        //  Start from the current state and update it with processSlot.
        //  This is the first iteration of the loop in process_slots (Eth2-specs)
        s' := processSlot(s);
        if (s'.slot + 1) % SLOTS_PER_EPOCH  == 0 {
            s' := process_epoch(s');
        } 
        s':= s'.(slot := s'.slot + 1) ;
        assert(s' == nextSlot(s));
        //  s'.block header state_root should now be resolved
        assert(s'.latest_block_header.state_root != DEFAULT_BYTES32);

        //  Now fast forward state to `slot`
        while (s'.slot < slot)  
            invariant s'.slot <= slot
            invariant s'.latest_block_header.state_root != DEFAULT_BYTES32
            invariant s' == forwardStateToSlot(nextSlot(s), s'.slot) 
            invariant s'.eth1_deposit_index == s.eth1_deposit_index
            invariant s'.validators == s.validators
            invariant s'.balances == s.balances
            invariant |s'.validators| == |s'.balances|
            decreases slot - s'.slot 
        {     
            s':= processSlot(s');
            //  Process epoch on the start slot of the next epoch
            if (s'.slot + 1) % SLOTS_PER_EPOCH  == 0 {
                var k := s'; 
                s' := process_epoch(s');
            }
            //  s'.slot is now processed: history updated and block header resolved
            //  The state's slot is processed and we can advance to the next slot.
            s':= s'.(slot := s'.slot + 1) ;
        }
    }

    /** 
     *  Cache data for a slot.
     *
     *  This function also finalises the block header of the last block
     *  so that it records the hash of the state `s`. 
     *
     *  @param  s   A state.
     *  @returns    A new state where `s` has been added/cached to the history and
     *              the block header tracks the hash of the most recent received
     *              block.
     *
     *  @note       This function method could be a method (as per the Eth2 specs).
     *              However, this requires to expose the properties of the computation
     *              as methods are not inlined. 
     *  @note       Matches eth2.0 specs, need to uncomment update of state/block_roots.
     *
     */
    method processSlot(s: BeaconState) returns (s' : BeaconState)
        requires s.slot as nat + 1 < 0x10000000000000000 as nat
        requires |s.validators| == |s.balances|

        ensures  s.latest_block_header.state_root == DEFAULT_BYTES32 ==>
            s' == resolveStateRoot(s).(slot := s.slot)
        ensures  s.latest_block_header.state_root != DEFAULT_BYTES32 ==>
            s' == advanceSlot(s).(slot := s.slot)
        ensures s.latest_block_header.parent_root == s'.latest_block_header.parent_root
        ensures s'.eth1_deposit_index == s.eth1_deposit_index
        ensures s'.validators == s.validators
        ensures s'.balances == s.balances
        ensures |s'.validators| == |s'.balances|
    {
        s' := s;

        //  Cache state root. Record the hash of the previous state in the history.
        var previous_state_root := hash_tree_root(s); 

        s' := s'.(state_roots := s'.state_roots[(s'.slot % SLOTS_PER_HISTORICAL_ROOT) as int := previous_state_root]);

        //  Cache latest block header state root
        if (s'.latest_block_header.state_root == DEFAULT_BYTES32) {
            s' := s'.(latest_block_header := s'.latest_block_header.(state_root := previous_state_root));
        }

        //  Cache block root
        var previous_block_root := hash_tree_root(s'.latest_block_header);

        //  Compute the final value of the new state.
        s' := s'.(block_roots := s'.block_roots[(s.slot % SLOTS_PER_HISTORICAL_ROOT) as int := previous_block_root]);
    }

    /**
     *  Verify that a block is valid.
     *  
     *  @param      s   A beacon state.   
     *  @param      b   A block header.
     *  @returns        The state obtained after processing `b`.
     *
     *  @note   Matches eth2.0 specs, need to implement randao, eth1, operations. 
     */
     method processBlock(s: BeaconState, b: BeaconBlock) returns (s' : BeaconState) 
        requires b.slot == s.slot
        requires b.parent_root == hash_tree_root(s.latest_block_header)
        requires s.eth1_deposit_index as int + |b.body.deposits| < 0x10000000000000000  
        requires |s.validators| == |s.balances|
        requires |s.validators| + |b.body.deposits| <= VALIDATOR_REGISTRY_LIMIT as int
        requires total_balances(s.balances) + total_deposits(b.body.deposits) < 0x10000000000000000


        ensures s' == updateDeposits(addBlockToState(s, b), b.body.deposits)
        ensures s'.slot == b.slot
        ensures s'.latest_block_header == BeaconBlockHeader(b.slot, b.parent_root, DEFAULT_BYTES32)
        ensures |s'.validators| == |s'.balances|
    {
        //  Start by creating a block header from the ther actual block.
        s' := processBlockHeader(s, b); 
        assert (s'.balances == s.balances);
        
        //  process_randao(s, b.body)
        //  process_eth1_data(s, b.body)
        s' := process_operations(s', b.body);
    }

    /**
     *  Check whether a block is valid and prepare and initialise new state
     *  with a corresponding block header. 
     *
     *  @param  s   A beacon state.
     *  @param  b   A block.
     *  @returns    The state obtained processing the block.
     *
     *  @note   Matches eth2.0 specs except proposer slashing verification.
     */
    method processBlockHeader(s: BeaconState, b: BeaconBlock) returns (s' : BeaconState) 
        //  Verify that the slots match
        requires b.slot == s.slot  
        //  Verify that the parent matches
        requires b.parent_root == hash_tree_root(s.latest_block_header) 

        requires |s.validators| == |s.balances|
        requires |s.validators| + |b.body.deposits| <= VALIDATOR_REGISTRY_LIMIT as int
        

        requires s.eth1_deposit_index as int + |b.body.deposits| < 0x10000000000000000 

        ensures s' == addBlockToState(s, b)
        ensures s'.slot == b.slot
        ensures s'.latest_block_header == BeaconBlockHeader(b.slot, b.parent_root, DEFAULT_BYTES32)
        ensures s'.validators == s.validators
        ensures s'.balances == s.balances
        ensures |s'.validators| == |s'.balances|
        //ensures |s'.validators| + |b.body.deposits| <= VALIDATOR_REGISTRY_LIMIT as int
    {
        s':= s.(
            latest_block_header := BeaconBlockHeader(
                b.slot,
                b.parent_root,
                DEFAULT_BYTES32
            )
        );
    }
    
    /**
     *  At epoch boundaries, update justifications, rewards, penalities,
     *  resgistry, slashing, and final updates.
     *
     *  @param  s   A beacon state.
     *  @returns    
     *  @todo       To be specified and implemented. currently returns s.
     */
    method process_epoch(s: BeaconState) returns (s' : BeaconState) 
        //  Make sure s.slot does not overflow
        requires s.slot as nat + 1 < 0x10000000000000000 as nat
        //  And we should only execute this method when:
        requires (s.slot + 1) % SLOTS_PER_EPOCH == 0
<<<<<<< HEAD
        // ensures s' == updateFinalisedCheckpoint(updateJustification(s))
        ensures s' == finalUpdates(updateFinalisedCheckpoint(updateJustification(s)))
=======
        requires |s.validators| == |s.balances|

        ensures s' == updateFinalisedCheckpoint(updateJustification(s))

        ensures s'.eth1_deposit_index == s.eth1_deposit_index
        ensures s'.validators == s.validators
        ensures s'.balances == s.balances
        ensures |s'.validators| == |s'.balances|
>>>>>>> 6ed79187
    {
        assert(s.slot % SLOTS_PER_EPOCH != 0);
        s' := process_justification_and_finalization(s);
        // process_rewards_and_penalties(state)
        // process_registry_updates(state)
        // process_slashings(state)
        s' := process_final_updates(s');
        // assert(s' == finalUpdates(s2));
        // assume(s' == forwardStateToSlot(s, s.slot));
        // assume(s' == resolveStateRoot(s));
        return s';
    }

    /**
     *  Rotate the attestations.
     *  @param  s   A state.
     *  @returns    `s` with attestations rotated.
     *
     *  @todo       This is a partial implementation capturing only
     *              the attestations updates.
     */
    method process_final_updates(s: BeaconState)  returns (s' : BeaconState)
        ensures s' == finalUpdates(s)
    {
        s' := s.(
            previous_epoch_attestations := s.current_epoch_attestations,
            current_epoch_attestations := []
        );
    }

    /**
     *  Update justification and finalisation status.
     *
     *  @link{https://github.com/ethereum/eth2.0-specs/blob/dev/specs/phase0/beacon-chain.md#justification-and-finalization}
     */
    method process_justification_and_finalization(s : BeaconState) returns (s' : BeaconState) 
        requires s.slot % SLOTS_PER_EPOCH != 0
        requires |s.validators| == |s.balances|

        ensures s' == updateFinalisedCheckpoint(updateJustification(s))
        
        ensures s'.eth1_deposit_index == s.eth1_deposit_index
        ensures s'.validators == s.validators
        ensures s'.balances == s.balances
        ensures |s'.validators| == |s'.balances|
    {
        //  epoch in state s is given by s.slot

        if get_current_epoch(s) <= GENESIS_EPOCH + 1 {
            //  Initial FFG checkpoint values have a `0x00` stub for `root`.
            //  Skip FFG updates in the first two epochs to avoid corner cases 
            //  that might result in modifying this stub.
            return s;   
        } else {
            assert(get_current_epoch(s) >= 2);
            //  Process justifications and finalisations
            var previous_epoch := get_previous_epoch(s);
            var current_epoch := get_current_epoch(s);
            assert(previous_epoch == current_epoch - 1);
            assert(previous_epoch as int * SLOTS_PER_EPOCH as int  < s.slot as int);
            assert(s.slot as int - (previous_epoch as int *  SLOTS_PER_EPOCH as int) 
                        <=  SLOTS_PER_HISTORICAL_ROOT as int );
            // old_previous_justified_checkpoint = state.previous_justified_checkpoint
            // old_current_justified_checkpoint = state.current_justified_checkpoint

            //  Process justifications and update justification bits
            // state.previous_justified_checkpoint = state.current_justified_checkpoint
            s' := s.(previous_justified_checkpoint := s.current_justified_checkpoint);

            // state.justification_bits[1:] = state.justification_bits[:JUSTIFICATION_BITS_LENGTH - 1]
            // state.justification_bits[0] = 0b0

            //  Right-Shift of justification bits and initialise first to false
            s' := s'.(justification_bits := [false] + (s.justification_bits)[..JUSTIFICATION_BITS_LENGTH - 1]); 
            //  Determine whether ??
            assert(get_previous_epoch(s') <= previous_epoch <= get_current_epoch(s'));
            assert(s'.slot == s.slot);
            assert(previous_epoch as int * SLOTS_PER_EPOCH as int  < s'.slot as int);
            //  slot of previous epoch is not too far in the past
            assert(s'.slot as int - (previous_epoch as int *  SLOTS_PER_EPOCH as int) 
                        <=  SLOTS_PER_HISTORICAL_ROOT as int );
            assert(s'.block_roots == s.block_roots);
            assert(get_block_root(s', previous_epoch) == get_block_root(s, previous_epoch));
            assert(|s'.validators| == |s.validators|);
            var matching_target_attestations_prev := get_matching_target_attestations(s', previous_epoch) ;  
            // Previous epoch
            if get_attesting_balance(s', matching_target_attestations_prev) as uint128 * 3 >=       
                                get_total_active_balance(s') as uint128 * 2 {
                //  shift the justified checkpoint
                //  @todo   Why is current_justified_checkpoint field updated and not 
                //          previous?
                s' := s'.(current_justified_checkpoint := 
                            CheckPoint(previous_epoch,
                                        get_block_root(s', previous_epoch)));
                s' := s'.(justification_bits := s'.justification_bits[1 := true]);
            }
            // assert(s'.justification_bits == updateJustificationPrevEpoch(s).justification_bits);
            assert(s'.slot == updateJustificationPrevEpoch(s).slot);
            assert(s'.current_justified_checkpoint == updateJustificationPrevEpoch(s).current_justified_checkpoint);
            assert(s'.previous_justified_checkpoint == updateJustificationPrevEpoch(s).previous_justified_checkpoint);
            assert(s' == updateJustificationPrevEpoch(s)); 

            ghost var s2 := s';
            //  Current epoch
            var matching_target_attestations_cur := get_matching_target_attestations(s', current_epoch) ;
            if get_attesting_balance(s', matching_target_attestations_cur) as nat * 3 >=       
                                    get_total_active_balance(s') as nat * 2 {
                //  shift the justified checkpoint
                // s' := s'.(current_justified_checkpoint := 
                //             CheckPoint( current_epoch,
                //                         get_block_root(s', previous_epoch)));
                s' := s'.(
                        justification_bits := s'.justification_bits[0 := true],
                        current_justified_checkpoint := 
                            CheckPoint(current_epoch,
                                        get_block_root(s', current_epoch)));
            }
            assert(s' == updateJustificationCurrentEpoch(s2));
            // if get_attesting_balance(state, matching_target_attestations) * 3 >= get_total_active_balance(state) * 2:
    //     state.current_justified_checkpoint = Checkpoint(epoch=current_epoch,
    //                                                     root=get_block_root(state, current_epoch))
    //     state.justification_bits[0] = 0b1

            // assume(s' == updateJustification(s1));
            //  Process finalizations
            /*
             *  Epochs layout
             *
             *  | ............ | ........... | .......... | 
             *  | ............ | ........... | .......... | 
             *  e1             e2            e3           e4
             *  bit[0]        bit[1]        bit[2]        bit[3]
             *  current       previous
             *
             *  Python slice a[k:l] means: a[k] ... a[l -1]
             */
            ghost var s3 := s';

            var bits : seq<bool> := s'.justification_bits;
            //  The 2nd/3rd/4th most recent epochs are justified, the 2nd using the 4th as source
            // assume(s.previous_justified_checkpoint.epoch as nat + 3 < 0x10000000000000000 );
            //  if current_epoch == 2, s.previous_justified_checkpoint.epoch + 3 >= 3 so the 
            //  following condition is false. As a result we do not need to compute 
            //  s.previous_justified_checkpoint.epoch + 3 and can avoid a possible overflow.
            //  We assume here that the target language is such that AND conditions are evaluated ///   short-circuit i.e. unfolded as nested ifs
            //  
            if (all(bits[1..4]) && current_epoch >= 3 && s'.previous_justified_checkpoint.epoch  == current_epoch - 3) {
                s' := s'.(finalised_checkpoint := s'.previous_justified_checkpoint) ;
            }
            //  The 2nd/3rd most recent epochs are justified, the 2nd using the 3rd as source
            if (all(bits[1..3]) && s'.previous_justified_checkpoint.epoch == current_epoch - 2) {
                s' := s'.(finalised_checkpoint := s'.previous_justified_checkpoint) ;
            }
            //  The 1st/2nd/3rd most recent epochs are justified, the 1st using the 3rd as source
            if (all(bits[0..3]) && s'.current_justified_checkpoint.epoch == current_epoch - 2) {
                s' := s'.(finalised_checkpoint := s'.current_justified_checkpoint) ;
            }
            //  The 1st/2nd most recent epochs are justified, the 1st using the 2nd as source
            if (false && all(bits[0..2]) && s'.current_justified_checkpoint.epoch == current_epoch - 1) {
                s' := s'.(finalised_checkpoint := s'.current_justified_checkpoint) ;
            }
            assert(s' == updateFinalisedCheckpoint(s3));
            return s';
        }

    //  previous_epoch = get_previous_epoch(state)
    // current_epoch = get_current_epoch(state)
    // old_previous_justified_checkpoint = state.previous_justified_checkpoint
    // old_current_justified_checkpoint = state.current_justified_checkpoint
    //  Process justifications
    // state.previous_justified_checkpoint = state.current_justified_checkpoint
    // state.justification_bits[1:] = state.justification_bits[:JUSTIFICATION_BITS_LENGTH - 1]
    // state.justification_bits[0] = 0b0
    // matching_target_attestations = get_matching_target_attestations(state, previous_epoch)  # Previous epoch
    // if get_attesting_balance(state, matching_target_attestations) * 3 >= get_total_active_balance(state) * 2:
    //     state.current_justified_checkpoint = Checkpoint(epoch=previous_epoch,
    //                                                     root=get_block_root(state, previous_epoch))
    //     state.justification_bits[1] = 0b1
    // matching_target_attestations = get_matching_target_attestations(state, current_epoch)  # Current epoch
    // if get_attesting_balance(state, matching_target_attestations) * 3 >= get_total_active_balance(state) * 2:
    //     state.current_justified_checkpoint = Checkpoint(epoch=current_epoch,
    //                                                     root=get_block_root(state, current_epoch))
    //     state.justification_bits[0] = 0b1

    //  Process finalizations
    // bits = state.justification_bits
    //  The 2nd/3rd/4th most recent epochs are justified, the 2nd using the 4th as source
    // if all(bits[1:4]) and old_previous_justified_checkpoint.epoch + 3 == current_epoch:
    //     state.finalized_checkpoint = old_previous_justified_checkpoint
    //  The 2nd/3rd most recent epochs are justified, the 2nd using the 3rd as source
    // if all(bits[1:3]) and old_previous_justified_checkpoint.epoch + 2 == current_epoch:
    //     state.finalized_checkpoint = old_previous_justified_checkpoint
    //  The 1st/2nd/3rd most recent epochs are justified, the 1st using the 3rd as source
    // if all(bits[0:3]) and old_current_justified_checkpoint.epoch + 2 == current_epoch:
    //     state.finalized_checkpoint = old_current_justified_checkpoint
    //  The 1st/2nd most recent epochs are justified, the 1st using the 2nd as source
    // if all(bits[0:2]) and old_current_justified_checkpoint.epoch + 1 == current_epoch:
    //     state.finalized_checkpoint = old_current_justified_checkpoint


        return s;
    }


    

    /**
     *  Process the operations defined by a block body.
     *  
     *  @param  s   A state.
     *  @param  bb  A block body.
     *  @returns    The state obtained after applying the operations of `bb` to `s`.
     */
        method process_operations(s: BeaconState, bb: BeaconBlockBody)  returns (s' : BeaconState) 
        requires s.eth1_deposit_index as int +  |bb.deposits| < 0x10000000000000000 
        requires |s.validators| + |bb.deposits| <= VALIDATOR_REGISTRY_LIMIT as int
        requires |s.validators| == |s.balances|
        requires total_balances(s.balances) + total_deposits(bb.deposits) < 0x10000000000000000 
        
        //ensures |s'.validators| == |s'.balances|
        ensures s' == updateDeposits(s, bb.deposits)
        ensures s'.slot == s.slot
        ensures s'.latest_block_header == s.latest_block_header
        //ensures s'.validators == s.validators + get_new_validators(s, [], bb.deposits)
        //ensures false
    {
        //  process deposits in the beacon block body.
        s':= s;

        var i := 0;
        assert s' == updateDeposits(s, bb.deposits[..i]);
        assert total_balances(s'.balances) + total_deposits(bb.deposits[..i]) < 0x10000000000000000 ;
        
        while i < |bb.deposits| 
            decreases |bb.deposits| - i

            invariant 0 <= i <= |bb.deposits|
            invariant s'.eth1_deposit_index == s.eth1_deposit_index + i as uint64
            
            invariant total_balances(s.balances) + total_deposits(bb.deposits[..i]) < 0x10000000000000000 
            //invariant s'.validators == updateDeposits(s, bb.deposits[..i]).validators
            //invariant s'.balances == updateDeposits(s, bb.deposits[..i]).balances
            
            //invariant total_balances(updateDeposits(s,bb.deposits[..i]).balances) == total_balances(s.balances) + total_deposits(bb.deposits[..i]) < 0x10000000000000000
            
            //invariant s'.slot == s.slot 
            //invariant s'.latest_block_header == s.latest_block_header
            //invariant s'.block_roots == s.block_roots
            //invariant s'.state_roots == s.state_roots

            //invariant |s'.validators| == |s'.balances| 
            //invariant |s'.validators| <= |s.validators| + i
            //invariant |s.validators| + i <= VALIDATOR_REGISTRY_LIMIT as int
            invariant s' == updateDeposits(s, bb.deposits[..i])
            invariant s'.slot == s.slot
            invariant s'.latest_block_header == s.latest_block_header
            //invariant |bb.deposits[..i]| == i

            //invariant |s'.validators| <= |updateDeposits(s,bb.deposits[..i]).validators| <= |s'.validators| + i 
        {
            assert bb.deposits[..i+1] == bb.deposits[..i] + [bb.deposits[i]];
            //assert total_balances(updateDeposits(s, bb.deposits[..i]).balances) + bb.deposits[i].data.amount as int == total_balances(s.balances) + total_deposits(bb.deposits[..i]) + bb.deposits[i].data.amount as int;
            //assert total_deposits(bb.deposits[..i]) + bb.deposits[i].data.amount as int == total_deposits(bb.deposits[..i+1]);
            //assert total_balances(updateDeposits(s, bb.deposits[..i]).balances) + bb.deposits[i].data.amount as int == total_balances(s.balances) + total_deposits(bb.deposits[..i+1]);
            //assert i + 1  <= |bb.deposits|;
            subsetDepositSumProp(bb.deposits, i+1);
            //assert total_deposits(bb.deposits[..i+1]) <= total_deposits(bb.deposits);
            //assert total_balances(updateDeposits(s, bb.deposits[..i]).balances) + bb.deposits[i].data.amount as int < 0x10000000000000000;

            //assert updateDeposit(updateDeposits(s, bb.deposits[..i]),bb.deposits[i]) == updateDeposits(s, bb.deposits[..i+1]);
            
            s':= process_deposit(s', bb.deposits[i]); 
            i := i+1;

        }
        assert bb.deposits[..i] == bb.deposits;

    }

    /**
     *  Process a deposit operation.
     *
     *  @param  s   A state.
     *  @param  d   A deposit.  
     *  @returns    The state obtained depositing of `d` to `s`.
     *  @todo       Finish implementation of this function.
     */
    method process_deposit(s: BeaconState, d : Deposit)  returns (s' : BeaconState)  
        requires |s.validators| + 1 <= VALIDATOR_REGISTRY_LIMIT as int
        requires s.eth1_deposit_index as int + 1 < 0x10000000000000000 
        requires |s.validators| == |s.balances|
        requires total_balances(s.balances) + d.data.amount as int < 0x10000000000000000

        ensures s'.eth1_deposit_index == s.eth1_deposit_index + 1
        //ensures d.data.pubkey !in seqKeysInValidators(s.validators) ==> s'.validators == s.validators + [get_validator_from_deposit(d)]
        //ensures d.data.pubkey in seqKeysInValidators(s.validators) ==> s'.validators == s.validators 
        ensures s' == updateDeposit(s,d)

        //ensures |s'.validators| == |s'.balances|        // maybe include in property lemmas
        //ensures |s.validators| <= |s'.validators| <= |s.validators| + 1 // maybe include in property lemmas
        //ensures |s.balances| <= |s'.balances| <= |s.balances| + 1 // maybe include in property lemmas
        //ensures |s'.validators| <= VALIDATOR_REGISTRY_LIMIT
        
    {
        // note that it is assumed that all new validator deposits are verified
        // ie the step # Verify the deposit signature (proof of possession) which is not checked by the deposit contract
        // is not performed
        var pk := seqKeysInValidators(s.validators);
        s' := s.(
                eth1_deposit_index := (s.eth1_deposit_index as int + 1) as uint64,
                validators := if d.data.pubkey in pk then 
                                    s.validators // unchanged validator members
                                else 
                                    (s.validators + [get_validator_from_deposit(d)]),
                balances := if d.data.pubkey in pk then 
                                    individualBalanceBoundMaintained(s.balances,d);
                                    increase_balance(s,get_validator_index(pk, d.data.pubkey),d.data.amount).balances
                                else 
                                    s.balances + [d.data.amount]
        );
    }

    
}<|MERGE_RESOLUTION|>--- conflicted
+++ resolved
@@ -348,19 +348,16 @@
         requires s.slot as nat + 1 < 0x10000000000000000 as nat
         //  And we should only execute this method when:
         requires (s.slot + 1) % SLOTS_PER_EPOCH == 0
-<<<<<<< HEAD
         // ensures s' == updateFinalisedCheckpoint(updateJustification(s))
         ensures s' == finalUpdates(updateFinalisedCheckpoint(updateJustification(s)))
-=======
-        requires |s.validators| == |s.balances|
-
-        ensures s' == updateFinalisedCheckpoint(updateJustification(s))
+        requires |s.validators| == |s.balances|
+
+        // ensures s' == updateFinalisedCheckpoint(updateJustification(s))
 
         ensures s'.eth1_deposit_index == s.eth1_deposit_index
         ensures s'.validators == s.validators
         ensures s'.balances == s.balances
         ensures |s'.validators| == |s'.balances|
->>>>>>> 6ed79187
     {
         assert(s.slot % SLOTS_PER_EPOCH != 0);
         s' := process_justification_and_finalization(s);
