#! /bin/bash
RED='\033[0;31m'
GREEN='\033[0;32m'
BLUE='\033[0;34m'
NC='\033[0m' # No Color

error=0
processeddirs=0

mydirs=()
mydirsstatus=()

# help and usage
help()
{
   # Display Help
   echo "Usage: $0 dir, where dirname is the folder you want to check."
   echo "All .dfy files in the folder dirname will be checked."
   echo
}

# Check number of arguments
if  [ "$#" -ne 1 ];  
    then 
    echo "Illegal number of parameters"
    help
    exit 1
fi

if [ ! -d "$1" ] 
then
    echo -e "${RED}Error: Root directory $1 DOES NOT exists.${NC}" 
    exit 2 
fi

echo "Processing " $1
./verifyAll.sh $1
if [ $? -eq 0 ] # check if errors
then
  echo -e "${GREEN}No errors in directory $dir${NC}"
else
  echo -e "${RED}Some errors occured in directory $dir${NC}"
  error=$((error + 1))
fi

# The list of dirs 
listofdirs=`find $1 -maxdepth 1 -mindepth 1 -type d -printf '%p\n'`
for dir in $listofdirs
do
<<<<<<< HEAD
    echo "Processing " $dir
    mydirs+=($dir)
    ./verifyAll.sh $dir
    if [ $? -eq 0 ] # check if errors
    then
      echo -e "${GREEN}No errors in directory $dir${NC}"
      mydirsstatus+=(1)
    else
      echo -e "${RED}Some errors occured in directory $dir${NC}"
=======
    ./verifyAllRec.sh $dir
    if [ $? -ne 0 ] # check if errors
    then
>>>>>>> f7761d82
      error=$((error + 1))
      mydirsstatus+=(0)
    fi
done

if [ $error -ne 0 ]
then
  echo -e "${RED}Some directories [$error/$processeddirs] has(ve) errors :-("
  for i in ${!mydirs[@]}; do
  if [ ${mydirsstatus[$i]} -ne 1 ]
  then
    echo -e "${RED}[FAIL] ${mydirs[$i]} has some errors :-(${NC}"
  else 
     echo -e "${GREEN}[OK] ${mydirs[$i]}${NC}" 
  fi
done
  exit 1
else 
  echo -e "${GREEN}No errors in any dirs! Great job.${NC}"
  exit 0
fi
<|MERGE_RESOLUTION|>--- conflicted
+++ resolved
@@ -47,7 +47,6 @@
 listofdirs=`find $1 -maxdepth 1 -mindepth 1 -type d -printf '%p\n'`
 for dir in $listofdirs
 do
-<<<<<<< HEAD
     echo "Processing " $dir
     mydirs+=($dir)
     ./verifyAll.sh $dir
@@ -57,11 +56,6 @@
       mydirsstatus+=(1)
     else
       echo -e "${RED}Some errors occured in directory $dir${NC}"
-=======
-    ./verifyAllRec.sh $dir
-    if [ $? -ne 0 ] # check if errors
-    then
->>>>>>> f7761d82
       error=$((error + 1))
       mydirsstatus+=(0)
     fi
